--- conflicted
+++ resolved
@@ -7,25 +7,16 @@
 /**
  * Download genomes into genome directories.
  *
-<<<<<<< HEAD
-=======
+ * subTable		create a subsystem directory file for a genome
  * fasta		convert FASTA files into skeleton GTOs
->>>>>>> 3247b887
  * vipr			create the genomes from ViPR download files
  * patric		download the genomes from the PATRIC website
  * core			extract genomes from a SEED organism directory
  * ncbi			create a genome from NCBI download files
  * md5			compute MD5s from FASTA files
-<<<<<<< HEAD
- * subsystems	apply CoreSEED subsystems to GTOs
- * seed			create a testing subset for CoreSEED
- * fasta		convert FASTA files into skeleton GTOs
- * subTable		create a subsystem directory file for a genome
-=======
  * subsystems	apply subsystems to downloaded genomes
  * seed			compress the SEED into an output file
  * project		project subsystems onto GTOs
->>>>>>> 3247b887
  *
  */
 public class App
@@ -61,13 +52,11 @@
         case "seed" :
             processor = new SeedProcessor();
             break;
-<<<<<<< HEAD
         case "subTable" :
             processor = new SubTableProcessor();
-=======
+            break;
         case "project" :
             processor = new ProjectionProcessor();
->>>>>>> 3247b887
             break;
         default:
             throw new RuntimeException("Invalid command " + command);
